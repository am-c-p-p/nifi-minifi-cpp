/**
 * Licensed to the Apache Software Foundation (ASF) under one or more
 * contributor license agreements.  See the NOTICE file distributed with
 * this work for additional information regarding copyright ownership.
 * The ASF licenses this file to You under the Apache License, Version 2.0
 * (the "License"); you may not use this file except in compliance with
 * the License.  You may obtain a copy of the License at
 *
 *     http://www.apache.org/licenses/LICENSE-2.0
 *
 * Unless required by applicable law or agreed to in writing, software
 * distributed under the License is distributed on an "AS IS" BASIS,
 * WITHOUT WARRANTIES OR CONDITIONS OF ANY KIND, either express or implied.
 * See the License for the specific language governing permissions and
 * limitations under the License.
 */
#ifndef LIBMINIFI_INCLUDE_PROVENANCE_PROVENANCEREPOSITORY_H_
#define LIBMINIFI_INCLUDE_PROVENANCE_PROVENANCEREPOSITORY_H_

#include "rocksdb/db.h"
#include "rocksdb/options.h"
#include "rocksdb/slice.h"
#include "core/Repository.h"
#include "core/Core.h"
#include "provenance/Provenance.h"
#include "core/logging/LoggerConfiguration.h"
#include "concurrentqueue.h"
namespace org {
namespace apache {
namespace nifi {
namespace minifi {
namespace provenance {

#define PROVENANCE_DIRECTORY "./provenance_repository"
#define MAX_PROVENANCE_STORAGE_SIZE (10*1024*1024) // 10M
#define MAX_PROVENANCE_ENTRY_LIFE_TIME (60000) // 1 minute
#define PROVENANCE_PURGE_PERIOD (2500) // 2500 msec

class ProvenanceRepository : public core::Repository, public std::enable_shared_from_this<ProvenanceRepository> {
 public:

  ProvenanceRepository(std::string name, utils::Identifier uuid)
      : ProvenanceRepository(name){

  }
  // Constructor
  /*!
   * Create a new provenance repository
   */
  ProvenanceRepository(const std::string repo_name = "", std::string directory = PROVENANCE_DIRECTORY, int64_t maxPartitionMillis = MAX_PROVENANCE_ENTRY_LIFE_TIME, int64_t maxPartitionBytes =
  MAX_PROVENANCE_STORAGE_SIZE,
                       uint64_t purgePeriod = PROVENANCE_PURGE_PERIOD)
      : core::SerializableComponent(repo_name),
        Repository(repo_name.length() > 0 ? repo_name : core::getClassName<ProvenanceRepository>(), directory, maxPartitionMillis, maxPartitionBytes, purgePeriod),
        logger_(logging::LoggerFactory<ProvenanceRepository>::getLogger()) {
    db_ = NULL;
  }

  // Destructor
  virtual ~ProvenanceRepository() {
    if (db_)
      delete db_;
  }

  virtual void flush();

  virtual bool isNoop() {
    return false;
  }

  void start() {
    if (this->purge_period_ <= 0)
      return;
    if (running_)
      return;
    running_ = true;
    thread_ = std::thread(&ProvenanceRepository::run, shared_from_this());
    logger_->log_debug("%s Repository Monitor Thread Start", name_);
  }

  // initialize
  virtual bool initialize(const std::shared_ptr<org::apache::nifi::minifi::Configure> &config) {
    std::string value;
    if (config->get(Configure::nifi_provenance_repository_directory_default, value)) {
      directory_ = value;
    }
    logger_->log_debug("MiNiFi Provenance Repository Directory %s", directory_);
    if (config->get(Configure::nifi_provenance_repository_max_storage_size, value)) {
      core::Property::StringToInt(value, max_partition_bytes_);
    }
    logger_->log_debug("MiNiFi Provenance Max Partition Bytes %d", max_partition_bytes_);
    if (config->get(Configure::nifi_provenance_repository_max_storage_time, value)) {
      core::TimeUnit unit;
      if (core::Property::StringToTime(value, max_partition_millis_, unit) && core::Property::ConvertTimeUnitToMS(max_partition_millis_, unit, max_partition_millis_)) {
      }
    }
    logger_->log_debug("MiNiFi Provenance Max Storage Time: [%d] ms", max_partition_millis_);
    rocksdb::Options options;
    options.create_if_missing = true;
    options.use_direct_io_for_flush_and_compaction = true;
    options.use_direct_reads = true;
    rocksdb::Status status = rocksdb::DB::Open(options, directory_, &db_);
    if (status.ok()) {
      logger_->log_debug("MiNiFi Provenance Repository database open %s success", directory_);
    } else {
      logger_->log_error("MiNiFi Provenance Repository database open %s failed: %s", directory_, status.ToString());
      return false;
    }

    return true;
  }
  // Put
  virtual bool Put(std::string key, const uint8_t *buf, size_t bufLen) {
    if (repo_full_) {
      return false;
    }

    // persist to the DB
    rocksdb::Slice value((const char *) buf, bufLen);
    return db_->Put(rocksdb::WriteOptions(), key, value).ok();
  }

  virtual bool MultiPut(const std::vector<std::pair<std::string, std::unique_ptr<minifi::io::DataStream>>>& data) {
    if (repo_full_) {
      return false;
    }

    rocksdb::WriteBatch batch;
    for (const auto &item: data) {
      rocksdb::Slice value((const char *) item.second->getBuffer(), item.second->getSize());
      if (!batch.Put(item.first, value).ok()) {
        return false;
      }
    }
    return db_->Write(rocksdb::WriteOptions(), &batch).ok();
  }

<<<<<<< HEAD
  virtual bool MultiPut(const std::vector<std::tuple<std::string, const uint8_t *, size_t>> data) {
    if (repo_full_) {
      return false;
    }

    rocksdb::WriteBatch batch;
    rocksdb::Status status;
    for(const auto& item: data) {
      rocksdb::Slice value((const char *) std::get<1>(item), std::get<2>(item));
      status = batch.Put(std::get<0>(item), value);
      if (!status.ok()) {
        return false;
      }
    }
    status = db_->Write(rocksdb::WriteOptions(), &batch);
    return status.ok();
  }

=======
>>>>>>> e10e5950
  // Delete
  virtual bool Delete(std::string key) {
    keys_to_delete.enqueue(key);
    return true;
  }
  // Get
  virtual bool Get(const std::string &key, std::string &value) {
    return db_->Get(rocksdb::ReadOptions(), key, &value).ok();
  }

  // Remove event
  void removeEvent(ProvenanceEventRecord *event) {
    Delete(event->getEventId());
  }

  virtual bool Serialize(const std::string &key, const uint8_t *buffer, const size_t bufferSize) {
    return Put(key, buffer, bufferSize);
  }

  virtual bool get(std::vector<std::shared_ptr<core::CoreComponent>> &store, size_t max_size) {
    rocksdb::Iterator* it = db_->NewIterator(rocksdb::ReadOptions());
    for (it->SeekToFirst(); it->Valid(); it->Next()) {
      std::shared_ptr<ProvenanceEventRecord> eventRead = std::make_shared<ProvenanceEventRecord>();
      std::string key = it->key().ToString();
      if (store.size() >= max_size)
        break;
      if (eventRead->DeSerialize((uint8_t *) it->value().data(), (int) it->value().size())) {
        store.push_back(std::dynamic_pointer_cast<core::CoreComponent>(eventRead));
      }
    }
    delete it;
    return true;
  }

  virtual bool DeSerialize(std::vector<std::shared_ptr<core::SerializableComponent>> &records, size_t &max_size, std::function<std::shared_ptr<core::SerializableComponent>()> lambda) {
    rocksdb::Iterator* it = db_->NewIterator(rocksdb::ReadOptions());
    size_t requested_batch = max_size;
    max_size = 0;
    for (it->SeekToFirst(); it->Valid(); it->Next()) {

      if (max_size >= requested_batch)
        break;
      std::shared_ptr<core::SerializableComponent> eventRead = lambda();
      std::string key = it->key().ToString();
      if (eventRead->DeSerialize((uint8_t *) it->value().data(), (int) it->value().size())) {
        max_size++;
        records.push_back(eventRead);
      }

    }
    delete it;

    return max_size > 0;
  }

  //! get record
  void getProvenanceRecord(std::vector<std::shared_ptr<ProvenanceEventRecord>> &records, int maxSize) {
    rocksdb::Iterator* it = db_->NewIterator(rocksdb::ReadOptions());
    for (it->SeekToFirst(); it->Valid(); it->Next()) {
      std::shared_ptr<ProvenanceEventRecord> eventRead = std::make_shared<ProvenanceEventRecord>();
      std::string key = it->key().ToString();
      if (records.size() >= (uint64_t)maxSize)
        break;
      if (eventRead->DeSerialize((uint8_t *) it->value().data(), (int) it->value().size())) {
        records.push_back(eventRead);
      }
    }
    delete it;
  }

  virtual bool DeSerialize(std::vector<std::shared_ptr<core::SerializableComponent>> &store, size_t &max_size) {
    rocksdb::Iterator* it = db_->NewIterator(rocksdb::ReadOptions());
    max_size = 0;
    for (it->SeekToFirst(); it->Valid(); it->Next()) {
      std::shared_ptr<ProvenanceEventRecord> eventRead = std::make_shared<ProvenanceEventRecord>();
      std::string key = it->key().ToString();

      if (store.at(max_size)->DeSerialize((uint8_t *) it->value().data(), (int) it->value().size())) {
        max_size++;
      }
      if (store.size() >= max_size)
        break;
    }
    delete it;
    return max_size > 0;
  }

  //! purge record
  void purgeProvenanceRecord(std::vector<std::shared_ptr<ProvenanceEventRecord>> &records) {
    for (auto record : records) {
      Delete(record->getEventId());
    }
    flush();
  }
  // destroy
  void destroy() {
    if (db_) {
      delete db_;
      db_ = NULL;
    }
  }
  // Run function for the thread
  void run();

  // Prevent default copy constructor and assignment operation
  // Only support pass by reference or pointer
  ProvenanceRepository(const ProvenanceRepository &parent) = delete;
  ProvenanceRepository &operator=(const ProvenanceRepository &parent) = delete;

 private:
  moodycamel::ConcurrentQueue<std::string> keys_to_delete;
  rocksdb::DB* db_;
  std::shared_ptr<logging::Logger> logger_;
};

} /* namespace provenance */
} /* namespace minifi */
} /* namespace nifi */
} /* namespace apache */
} /* namespace org */
#endif /* LIBMINIFI_INCLUDE_PROVENANCE_PROVENANCEREPOSITORY_H_ */
<|MERGE_RESOLUTION|>--- conflicted
+++ resolved
@@ -135,27 +135,6 @@
     return db_->Write(rocksdb::WriteOptions(), &batch).ok();
   }
 
-<<<<<<< HEAD
-  virtual bool MultiPut(const std::vector<std::tuple<std::string, const uint8_t *, size_t>> data) {
-    if (repo_full_) {
-      return false;
-    }
-
-    rocksdb::WriteBatch batch;
-    rocksdb::Status status;
-    for(const auto& item: data) {
-      rocksdb::Slice value((const char *) std::get<1>(item), std::get<2>(item));
-      status = batch.Put(std::get<0>(item), value);
-      if (!status.ok()) {
-        return false;
-      }
-    }
-    status = db_->Write(rocksdb::WriteOptions(), &batch);
-    return status.ok();
-  }
-
-=======
->>>>>>> e10e5950
   // Delete
   virtual bool Delete(std::string key) {
     keys_to_delete.enqueue(key);
