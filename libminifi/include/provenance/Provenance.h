--- conflicted
+++ resolved
@@ -347,11 +347,8 @@
       _contentFullPath = flow->getResourceClaim()->getContentFullPath();
     }
   }
-<<<<<<< HEAD
-=======
   using SerializableComponent::Serialize;
 
->>>>>>> e10e5950
   // Serialize the event to a stream
   bool Serialize(org::apache::nifi::minifi::io::DataStream& outStream);
 
